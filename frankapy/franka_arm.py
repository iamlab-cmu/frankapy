import sys, signal, logging
from time import time, sleep
import numpy as np
from autolab_core import RigidTransform
import quaternion
from itertools import product

import roslib
roslib.load_manifest('franka_msgs')
import rospy
import actionlib
from sensor_msgs.msg import JointState
from franka_msgs.msg import ExecuteSkillAction, RobolibStatus
from franka_msgs.srv import GetCurrentRobolibStatusCmd

from .skill_list import *
from .exceptions import *
from .franka_arm_state_client import FrankaArmStateClient
from .franka_constants import FrankaConstants as FC
from .iam_robolib_common_definitions import *
from .ros_utils import BoxesPublisher


class FrankaArm:

    def __init__(
            self,
            rosnode_name='franka_arm_client', ros_log_level=rospy.INFO,
            robot_num=1,
            offline=False):

        self._execute_skill_action_server_name = \
                '/execute_skill_action_server_node_{}/execute_skill'.format(robot_num)
        self._robot_state_server_name = \
                '/get_current_robot_state_server_node_{}/get_current_robot_state_server'.format(robot_num)
        self._robolib_status_server_name = \
                '/get_current_robolib_status_server_node_{}/get_current_robolib_status_server'.format(robot_num)

        self._connected = False
        self._in_skill = False
        self._offline = offline

        # init ROS
        rospy.init_node(rosnode_name,
                        disable_signals=True,
                        log_level=ros_log_level)
        self._collision_boxes_pub = BoxesPublisher('franka_collision_boxes_{}'.format(robot_num))
        self._joint_state_pub = rospy.Publisher('franka_virtual_joints_{}'.format(robot_num), JointState, queue_size=10)
        
        self._state_client = FrankaArmStateClient(
                new_ros_node=False,
                robot_state_server_name=self._robot_state_server_name,
                offline=self._offline)

        if not self._offline:
            # set signal handler to handle ctrl+c and kill sigs
            signal.signal(signal.SIGINT, self._sigint_handler_gen())
            
            rospy.wait_for_service(self._robolib_status_server_name)
            self._get_current_robolib_status = rospy.ServiceProxy(
                    self._robolib_status_server_name, GetCurrentRobolibStatusCmd)

            self._client = actionlib.SimpleActionClient(
                    self._execute_skill_action_server_name, ExecuteSkillAction)
            self._client.wait_for_server()
            self.wait_for_robolib()

            # done init ROS
            self._connected = True

        # set default identity tool delta pose
        self._tool_delta_pose = RigidTransform(from_frame='franka_tool', to_frame='franka_tool_base')

        # Precompute things and preallocate np memory for collision checking
        self._collision_boxes_data = np.zeros((len(FC.COLLISION_BOX_SHAPES), 10))
        self._collision_boxes_data[:, -3:] = FC.COLLISION_BOX_SHAPES

        self._collision_box_hdiags = []
        self._collision_box_vertices_offset = []
        self._vertex_offset_signs = np.array(list(product([1, -1],[1,-1], [1,-1])))
        for sizes in FC.COLLISION_BOX_SHAPES:
            hsizes = sizes/2
            self._collision_box_vertices_offset.append(self._vertex_offset_signs * hsizes)
            self._collision_box_hdiags.append(np.linalg.norm(sizes/2))
        self._collision_box_vertices_offset = np.array(self._collision_box_vertices_offset)
        self._collision_box_hdiags = np.array(self._collision_box_hdiags)

        self._collision_proj_axes = np.zeros((3, 15))
        self._box_vertices_offset = np.ones([8, 3])
        self._box_transform = np.eye(4)

    def wait_for_robolib(self, timeout=None):
        '''Blocks execution until robolib gives ready signal.
        '''
        timeout = FC.DEFAULT_ROBOLIB_TIMEOUT if timeout is None else timeout
        t_start = time()
        while time() - t_start < timeout:
            robolib_status = self._get_current_robolib_status().robolib_status
            if robolib_status.is_ready:
                return
            sleep(1e-2)
        raise FrankaArmCommException('Robolib status not ready for {}s'.format(
            FC.DEFAULT_ROBOLIB_TIMEOUT))

    def wait_for_skill(self):
        while not self.is_skill_done():
            continue

    def is_skill_done(self, ignore_errors=True):  
        if not self._in_skill:  
            return True 

        robolib_status = self._get_current_robolib_status().robolib_status  

        e = None  
        if rospy.is_shutdown(): 
            e = RuntimeError('rospy is down!')  
        elif robolib_status.error_description:  
            e = FrankaArmException(robolib_status.error_description)  
        elif not robolib_status.is_ready: 
            e = FrankaArmRobolibNotReadyException() 

        if e is not None: 
            if ignore_errors: 
                self.wait_for_robolib() 
            else: 
                raise e 

        done = self._client.wait_for_result(rospy.Duration.from_sec(  
            FC.ACTION_WAIT_LOOP_TIME))

        if done:  
            self._in_skill = False  

        return done

    def stop_skill(self): 
        if self._connected and self._in_skill:
            self._client.cancel_goal()
        self._in_skill = False 

    def _sigint_handler_gen(self):
        def sigint_handler(sig, frame):
            if self._connected and self._in_skill:
                self._client.cancel_goal()
            sys.exit(0)

        return sigint_handler

    def _send_goal(self, goal, cb, block=True, ignore_errors=True):
        '''
        Raises:
            FrankaArmCommException if a timeout is reached
            FrankaArmException if robolib gives an error
            FrankaArmRobolibNotReadyException if robolib is not ready
        '''
        if self._offline:
            logging.warn('In offline mode, FrankaArm will not execute real robot commands.')
            return

        if not self.is_skill_done():  
            raise ValueError('Cannot send another command when the previous skill is active!')

        self._in_skill = True
        self._client.send_goal(goal, feedback_cb=cb)

        if not block:  
            return None

        self.wait_for_skill()
        return self._client.get_result()

    '''
    Controls
    '''

    def goto_pose(self,
                  tool_pose,
                  duration=3,
                  use_impedance=True,
                  skill_desc='',
                  stop_on_contact_forces=None,
                  stop_on_contact_torques=None,
                  cartesian_impedances=None,
                  joint_impedances=None,
                  ignore_errors=True,
                  ignore_virtual_walls=False):
        '''Commands Arm to the given pose via min jerk interpolation

        Args:
            tool_pose (RigidTransform) : End-effector pose in tool frame
            duration (float) : How much time this robot motion should take
            use_impedance (boolean) : Function uses our impedance controller 
                by default. If False, uses the Franka cartesian controller.
            skill_desc (string) : Skill description to use for logging on
                control-pc.
            stop_on_contact_forces (list): List of 6 floats corresponding to
                force limits on translation (xyz) and rotation about (xyz) axes.
                Default is None. If None then will not stop on contact.
            stop_on_contact_torques (list): List of 7 floats corresponding to
                torque limits on each joint. Default is None. If None then will
                not stop on contact.
            cartesian impedances (list): List of 6 floats corresponding to
                impedances on translation (xyz) and rotation about (xyz) axes.
                Default is None. If None then will use default impedances.
            joint impedances (list): List of 7 floats corresponding to
                impedances on each joint. This is used when use_impedance is 
                False. Default is None. If None then will use default impedances.
            ignore_errors (boolean) : Function ignores errors by default. 
                If False, errors and some exceptions can be thrown.
            ignore_virtual_walls (boolean): Function checks for collisions with 
                virtual walls by default. If False, the robot no longer checks,
                which may be dangerous.

        '''
<<<<<<< HEAD
=======
        return self._goto_pose(tool_pose,
                               duration=duration,
                               stop_on_contact_forces=stop_on_contact_forces,
                               cartesian_impedances=cartesian_impedances,
                               ignore_errors=ignore_errors,
                               ignore_virtual_walls=ignore_virtual_walls,
                               skill_desc=skill_desc,
                               skill_type=SkillType.ImpedanceControlSkill)

    def _goto_pose(self,
                   tool_pose,
                   duration=3,
                   stop_on_contact_forces=None,
                   cartesian_impedances=None,
                   block=True,
                   ignore_errors=True,
                   ignore_virtual_walls=False,
                   skill_desc='',
                   skill_type=None):
        '''Commands Arm to the given pose via linear interpolation
>>>>>>> 385202d5

        if use_impedance:
            skill_type=SkillType.ImpedanceControlSkill
        else:
            skill_type=SkillType.CartesianPoseSkill
        
        if tool_pose.from_frame != 'franka_tool' or tool_pose.to_frame != 'world':
            raise ValueError('pose has invalid frame names! Make sure pose has \
                              from_frame=franka_tool and to_frame=world')

        tool_base_pose = tool_pose * self._tool_delta_pose.inverse()

        if not ignore_virtual_walls and np.any([
            tool_base_pose.translation <= FC.WORKSPACE_WALLS[:, :3].min(axis=0),
            tool_base_pose.translation >= FC.WORKSPACE_WALLS[:, :3].max(axis=0)]):
            raise ValueError('Target pose is outside of workspace virtual walls!')

        skill = GoToPoseSkill(skill_desc, skill_type)

        skill.add_initial_sensor_values(FC.EMPTY_SENSOR_VALUES)

        if use_impedance:
            if cartesian_impedances is not None:
                skill.add_cartesian_impedances(cartesian_impedances)
            else:
                skill.add_cartesian_impedances(FC.DEFAULT_TRANSLATIONAL_STIFFNESSES + FC.DEFAULT_ROTATIONAL_STIFFNESSES)
        else:
            if joint_impedances is not None:
                skill.add_internal_impedances([], joint_impedances)
            elif cartesian_impedances is not None:
                skill.add_internal_impedances(cartesian_impedances, [])
            else:
                skill.add_internal_impedances([], FC.DEFAULT_JOINT_IMPEDANCES)

        if stop_on_contact_forces is not None or stop_on_contact_torques is not None:
            if stop_on_contact_forces is None:
                stop_on_contact_forces = []
            if stop_on_contact_torques is None:
                stop_on_contact_torques = []
            skill.add_contact_termination_params(FC.DEFAULT_TERM_BUFFER_TIME,
                                                 stop_on_contact_forces,
                                                 stop_on_contact_torques)
        else:
            skill.add_pose_threshold_params(FC.DEFAULT_TERM_BUFFER_TIME, FC.DEFAULT_POSE_THRESHOLDS)

        skill.add_goal_pose(duration, tool_base_pose)
        goal = skill.create_goal()

        self._send_goal(goal,
                        cb=lambda x: skill.feedback_callback(x),
                        block=block,
                        ignore_errors=ignore_errors)

    def goto_pose_delta(self,
                        delta_tool_pose,
                        duration=3,
                        use_impedance=True,
                        skill_desc='',
                        stop_on_contact_forces=None,
                        stop_on_contact_torques=None,
                        cartesian_impedances=None,
                        joint_impedances=None,
                        ignore_errors=True,
                        ignore_virtual_walls=False):
        '''Commands Arm to the given delta pose via min jerk interpolation

        Args:
            delta_tool_pose (RigidTransform) : Delta pose in tool frame
            duration (float) : How much time this robot motion should take
            use_impedance (boolean) : Function uses our impedance controller 
                by default. If False, uses the Franka cartesian controller.
            skill_desc (string) : Skill description to use for logging on
                control-pc.
            stop_on_contact_forces (list): List of 6 floats corresponding to
                force limits on translation (xyz) and rotation about (xyz) axes.
                Default is None. If None then will not stop on contact.
<<<<<<< HEAD
            stop_on_contact_torques (list): List of 7 floats corresponding to
                torque limits on each joint. Default is None. If None then will
                not stop on contact.
            cartesian impedances (list): List of 6 floats corresponding to
                impedances on translation (xyz) and rotation about (xyz) axes.
                Default is None. If None then will use default impedances.
            joint impedances (list): List of 7 floats corresponding to
                impedances on each joint. This is used when use_impedance is 
                False. Default is None. If None then will use default impedances.
            ignore_errors (boolean) : Function ignores errors by default. 
                If False, errors and some exceptions can be thrown.
            ignore_virtual_walls (boolean): Function checks for collisions with 
                virtual walls by default. If False, the robot no longer checks,
                which may be dangerous.
=======
            cartesian_impedance (list): List of 6 floats. Used to set the cartesian
                impedance of Franka's internal cartesian controller. 
                List of (x, y, z, roll, pitch, yaw)
            ignore_errors : function ignores errors by default. If False, errors
                and some exceptions can be thrown
            skill_desc (string) : Skill description to use for logging on
                control-pc.
        '''
        return self._goto_pose_delta(
                delta_tool_pose,
                duration=duration,
                stop_on_contact_forces=stop_on_contact_forces,
                cartesian_impedances=cartesian_impedances,
                ignore_errors=ignore_errors,
                ignore_virtual_walls=ignore_virtual_walls,
                skill_desc=skill_desc,
                skill_type=SkillType.CartesianPoseSkill)

    def _goto_pose_delta(self,
                        delta_tool_pose,
                        duration=3,
                        stop_on_contact_forces=None,
                        cartesian_impedances=None,
                        block=True,
                        ignore_errors=True,
                        ignore_virtual_walls=False,
                        skill_desc='',
                        skill_type=SkillType.ImpedanceControlSkill):
        '''Commands Arm to the given delta pose via linear interpolation
>>>>>>> 385202d5

        '''
        
        if delta_tool_pose.from_frame != 'franka_tool' \
                or delta_tool_pose.to_frame != 'franka_tool':
            raise ValueError('delta_pose has invalid frame names! ' \
                             'Make sure delta_pose has from_frame=franka_tool ' \
                             'and to_frame=franka_tool')

        delta_tool_base_pose = self._tool_delta_pose \
                * delta_tool_pose * self._tool_delta_pose.inverse()

        if not ignore_virtual_walls and not self._offline:
            tool_base_pose = self.get_pose() * delta_tool_base_pose
            if np.any([
                tool_base_pose.translation <= FC.WORKSPACE_WALLS[:, :3].min(axis=0),
                tool_base_pose.translation >= FC.WORKSPACE_WALLS[:, :3].max(axis=0)]):
                raise ValueError('Target pose is outside of workspace virtual walls!')

        skill = GoToPoseDeltaSkill(skill_desc, skill_type)

        skill.add_initial_sensor_values(FC.EMPTY_SENSOR_VALUES)

        if use_impedance:
            if cartesian_impedances is not None:
                skill.add_cartesian_impedances(cartesian_impedances)
            else:
                skill.add_cartesian_impedances(FC.DEFAULT_TRANSLATIONAL_STIFFNESSES + FC.DEFAULT_ROTATIONAL_STIFFNESSES)
        else:
            if joint_impedances is not None:
                skill.add_internal_impedances([], joint_impedances)
            elif cartesian_impedances is not None:
                skill.add_internal_impedances(cartesian_impedances, [])
            else:
                skill.add_internal_impedances([], FC.DEFAULT_JOINT_IMPEDANCES)
        
        if stop_on_contact_forces is not None or stop_on_contact_torques is not None:
            if stop_on_contact_forces is None:
                stop_on_contact_forces = []
            if stop_on_contact_torques is None:
                stop_on_contact_torques = []
            skill.add_contact_termination_params(FC.DEFAULT_TERM_BUFFER_TIME,
                                                 stop_on_contact_forces,
                                                 stop_on_contact_torques)
        else:
            skill.add_pose_threshold_params(FC.DEFAULT_TERM_BUFFER_TIME, FC.DEFAULT_POSE_THRESHOLDS)

        skill.add_goal_pose(duration, delta_tool_base_pose)

        goal = skill.create_goal()

        self._send_goal(goal,
                        cb=lambda x: skill.feedback_callback(x),
                        block=block,
                        ignore_errors=ignore_errors)

    def goto_joints(self,
                    joints,
                    duration=5,
                    use_impedance=False,
                    skill_desc='',
                    stop_on_contact_forces=None,
                    stop_on_contact_torques=None,
                    cartesian_impedances=None,
                    joint_impedances=None,
                    k_gains=None,
                    d_gains=None,
                    block=True,
                    ignore_errors=True,
<<<<<<< HEAD
                    ignore_virtual_walls=False):
=======
                    ignore_virtual_walls=False,
                    skill_desc='',
                    skill_type=SkillType.JointPositionSkill):
        '''Commands Arm to the given joint configuration

        Args:
            joints (list): A list of 7 numbers that correspond to joint angles
                           in radians
            duration (float): How much time this robot motion should take
            joint_impedances (list): A list of 7 numbers that represent the desired
                                     joint impedances for the internal robot joint
                                     controller

        Raises:
            ValueError: If is_joints_reachable(joints) returns False
        '''

        return self._goto_joints(
                joints,
                duration=duration,
                stop_on_contact_forces=stop_on_contact_forces,
                joint_impedances=joint_impedances,
                k_gains=k_gains,
                d_gains=d_gains,
                block=block,
                ignore_errors=ignore_errors,
                ignore_virtual_walls=ignore_virtual_walls,
                skill_desc=skill_desc,
                skill_type=skill_type)

    def goto_joints_with_joint_control(self,
                                       joints,
                                       duration=5,
                                       stop_on_contact_forces=None,
                                       joint_impedances=None,
                                       block=True,
                                       ignore_errors=True,
                                       ignore_virtual_walls=False,
                                       skill_desc=''):
        '''Commands Arm to the given joint configuration

        Args:
            joints (list): A list of 7 numbers that correspond to joint angles
                           in radians
            duration (float): How much time this robot motion should take
            joint_impedances (list): A list of 7 numbers that represent the desired
                                     joint impedances for the internal robot joint
                                     controller

        Raises:
            ValueError: If is_joints_reachable(joints) returns False
        '''

        return self._goto_joints(
                joints,
                duration=duration,
                stop_on_contact_forces=stop_on_contact_forces,
                joint_impedances=joint_impedances,
                k_gains=None,
                d_gains=None,
                block=block,
                ignore_errors=ignore_errors,
                ignore_virtual_walls=ignore_virtual_walls,
                skill_desc=skill_desc,
                skill_type=SkillType.JointPositionSkill)

    def goto_joints_with_impedance_control(self,
                                           joints,
                                           duration=5,
                                           stop_on_contact_forces=None,
                                           k_gains=None,
                                           d_gains=None,
                                           block=True,
                                           ignore_errors=True,
                                           ignore_virtual_walls=False,
                                           skill_desc=''):
>>>>>>> 385202d5
        '''Commands Arm to the given joint configuration

        Args:
            joints (list): A list of 7 numbers that correspond to joint angles
                           in radians
            duration (float): How much time this robot motion should take
            use_impedance (boolean) : Function uses the Franka joint impedance  
                controller by default. If True, uses our joint impedance controller.
            skill_desc (string) : Skill description to use for logging on
                control-pc.
            stop_on_contact_forces (list): List of 6 floats corresponding to
                force limits on translation (xyz) and rotation about (xyz) axes.
                Default is None. If None then will not stop on contact.
            stop_on_contact_torques (list): List of 7 floats corresponding to
                torque limits on each joint. Default is None. If None then will
                not stop on contact.
            cartesian impedances (list): List of 6 floats corresponding to
                impedances on translation (xyz) and rotation about (xyz) axes.
                Default is None. If None then will use default impedances.
            joint impedances (list): List of 7 floats corresponding to
                impedances on each joint. This is used when use_impedance is 
                False. Default is None. If None then will use default impedances.
            k_gains (list): List of 7 floats corresponding to the k_gains on each joint
                for our impedance controller. This is used when use_impedance is 
                True. Default is None. If None then will use default k_gains.
            d_gains (list): List of 7 floats corresponding to the d_gains on each joint
                for our impedance controller. This is used when use_impedance is 
                True. Default is None. If None then will use default d_gains.
            ignore_errors (boolean) : Function ignores errors by default. 
                If False, errors and some exceptions can be thrown.
            ignore_virtual_walls (boolean): Function checks for collisions with 
                virtual walls by default. If False, the robot no longer checks,
                which may be dangerous.

        Raises:
            ValueError: If is_joints_reachable(joints) returns False
        '''

<<<<<<< HEAD
        if use_impedance:
            skill_type=SkillType.ImpedanceControlSkill
        else:
            skill_type=SkillType.JointPositionSkill
=======
        return self._goto_joints(
                joints,
                duration=duration,
                stop_on_contact_forces=stop_on_contact_forces,
                joint_impedances=None,
                k_gains=k_gains,
                d_gains=d_gains,
                block=block,
                ignore_errors=ignore_errors,
                ignore_virtual_walls=ignore_virtual_walls,
                skill_desc=skill_desc,
                skill_type=SkillType.ImpedanceControlSkill)

    def _goto_joints(self,
                     joints,
                     duration=5,
                     stop_on_contact_forces=None,
                     joint_impedances=None,
                     k_gains=None,
                     d_gains=None,
                     block=True,
                     ignore_errors=True,
                     ignore_virtual_walls=False,
                     skill_desc='',
                     skill_type=SkillType.JointPositionSkill):
        '''Commands Arm to the given joint configuration

        Args:
            joints (list): A list of 7 numbers that correspond to joint angles
                           in radians
            duration (float): How much time this robot motion should take
            joint_impedances (list): A list of 7 numbers that represent the desired
                                     joint impedances for the internal robot joint
                                     controller
>>>>>>> 385202d5

        if not self.is_joints_reachable(joints):
            raise ValueError('Joints not reachable!')
        if not ignore_virtual_walls and self.is_joints_in_collision_with_boxes(joints):
            raise ValueError('Target joints in collision with virtual walls!')

        skill = GoToJointsSkill(skill_desc, skill_type)

        skill.add_initial_sensor_values(FC.EMPTY_SENSOR_VALUES)

        if use_impedance:
            if k_gains is not None and d_gains is not None:
                skill.add_joint_gains(k_gains, d_gains)
            else:
                skill.add_joint_gains(FC.DEFAULT_K_GAINS, FC.DEFAULT_D_GAINS)
        else:
            if joint_impedances is not None:
                skill.add_internal_impedances([], joint_impedances)
            elif cartesian_impedances is not None:
                skill.add_internal_impedances(cartesian_impedances, [])
            else:
                skill.add_internal_impedances([], FC.DEFAULT_JOINT_IMPEDANCES)

        if stop_on_contact_forces is not None or stop_on_contact_torques is not None:
            if stop_on_contact_forces is None:
                stop_on_contact_forces = []
            if stop_on_contact_torques is None:
                stop_on_contact_torques = []
            skill.add_contact_termination_params(FC.DEFAULT_TERM_BUFFER_TIME,
                                                 stop_on_contact_forces,
                                                 stop_on_contact_torques)
        else:
            skill.add_joint_threshold_params(FC.DEFAULT_TERM_BUFFER_TIME, FC.DEFAULT_JOINT_THRESHOLDS)

        skill.add_goal_joints(duration, joints)
        goal = skill.create_goal()

        self._send_goal(goal,
                        cb=lambda x: skill.feedback_callback(x),
                        block=block,
                        ignore_errors=ignore_errors)

    def apply_joint_torques(self, torques, duration, ignore_errors=True):
        '''Commands Arm to apply given joint torques for duration seconds

        Args:
            torques (list): A list of 7 numbers that correspond to torques in Nm.
            duration (float): A float in the unit of seconds
        '''
        pass

    def execute_joint_dmp(self, dmp_info, duration, block=True, ignore_errors=True,
                          skill_desc='', skill_type=SkillType.JointPositionSkill):
        '''Commands Arm to execute a given dmp for duration seconds

        Args:
            dmp_info (dict): Contains all the parameters of a DMP
                (phi_j, tau, alpha, beta, num_basis, num_sensors, mu, h,
                and weights)
            duration (float): A float in the unit of seconds
        '''

        skill = JointDMPSkill(skill_desc, skill_type)
        skill.add_initial_sensor_values(dmp_info['phi_j'])  # sensor values
        # Doesn't matter because we overwrite it with the initial joint positions anyway
        y0 = [-0.282, -0.189, 0.0668, -2.186, 0.0524, 1.916, -1.06273]
        # Run time, tau, alpha, beta, num_basis, num_sensor_value, mu, h, weight
        trajectory_params = [
                duration, dmp_info['tau'], dmp_info['alpha'], dmp_info['beta'],
                float(dmp_info['num_basis']), float(dmp_info['num_sensors'])] \
                + dmp_info['mu'] \
                + dmp_info['h'] \
                + y0 \
                + np.array(dmp_info['weights']).reshape(-1).tolist()

        skill.add_trajectory_params(trajectory_params)
        skill.add_termination_params([FC.DEFAULT_TERM_BUFFER_TIME])

        goal = skill.create_goal()

        self._send_goal(goal,
                        cb=lambda x: skill.feedback_callback(x),
                        ignore_errors=ignore_errors)

    def execute_pose_dmp(self, dmp_info, duration, ignore_errors=True, block=True,
                         skill_desc='', skill_type=SkillType.CartesianPoseSkill):
        '''Commands Arm to execute a given dmp for duration seconds

        Args:
            dmp_info (dict): Contains all the parameters of a DMP
                (phi_j, tau, alpha, beta, num_basis, num_sensors, mu, h,
                and weights)
            duration (float): A float in the unit of seconds
        '''

        skill = PoseDMPSkill(skill_desc, skill_type)
        skill.add_initial_sensor_values(dmp_info['phi_j'])  # sensor values
        # Doesn't matter because we overwrite it with the initial position anyways
        y0 = [0.0, 0.0, 0.0]
        # Run time, tau, alpha, beta, num_basis, num_sensor_value, mu, h, weight
        trajectory_params = [
                duration, dmp_info['tau'], dmp_info['alpha'], dmp_info['beta'],
                float(dmp_info['num_basis']), float(dmp_info['num_sensors'])] \
                + dmp_info['mu'] \
                + dmp_info['h'] \
                + y0 \
                + np.array(dmp_info['weights']).reshape(-1).tolist()

        skill.add_trajectory_params(trajectory_params)
        skill.add_termination_params([FC.DEFAULT_TERM_BUFFER_TIME])

        goal = skill.create_goal()

        self._send_goal(goal,
                        cb=lambda x: skill.feedback_callback(x),
                        block=block,
                        ignore_errors=ignore_errors)

    def execute_goal_pose_dmp(self, dmp_info, duration, ignore_errors=True, 
                              phi_j=None, skill_desc='', 
                              skill_type=SkillType.CartesianPoseSkill):
        '''Commands Arm to execute a given dmp for duration seconds

        Args:
            dmp_info (dict): Contains all the parameters of a DMP
                (phi_j, tau, alpha, beta, num_basis, num_sensors, mu, h,
                and weights)
            duration (float): A float in the unit of seconds
        '''

        skill = GoalPoseDMPSkill(skill_desc, skill_type)
        skill.add_initial_sensor_values(dmp_info['phi_j'])  # sensor values
        # Doesn't matter because we overwrite it with the initial position anyways
        y0 = [0.0, 0.0, 0.0]
        if phi_j is None:
            phi_j = np.array([[-0.025, 1.], [0, 0.], [-0.05, 1.0]])
        # Run time, tau, alpha, beta, num_basis, num_sensor_value, mu, h, weight
        trajectory_params = [
                duration, dmp_info['tau'], dmp_info['alpha'], dmp_info['beta'],
                float(dmp_info['num_basis']), float(dmp_info['num_sensors'])] \
                + dmp_info['mu'] \
                + dmp_info['h'] \
                + y0 \
                + np.array(dmp_info['weights']).reshape(-1).tolist() \
                + np.array(phi_j).reshape(-1).tolist()

        skill.add_trajectory_params(trajectory_params)
        skill.add_termination_params([FC.DEFAULT_TERM_BUFFER_TIME])

        goal = skill.create_goal()

        self._send_goal(goal,
                        cb=lambda x: skill.feedback_callback(x),
                        block=block,
                        ignore_errors=ignore_errors)

    def apply_effector_forces_torques(self,
                                      run_duration,
                                      acc_duration,
                                      max_translation,
                                      max_rotation,
                                      forces=None,
                                      torques=None,
                                      block=True,
                                      ignore_errors=True,
                                      skill_desc=''):
        '''Applies the given end-effector forces and torques in N and Nm

        Args:
            run_duration (float): A float in the unit of seconds
            acc_duration (float): A float in the unit of seconds. How long to
                acc/de-acc to achieve desired force.
            forces (list): Optional (defaults to None).
                A list of 3 numbers that correspond to end-effector forces in
                    3 directions
            torques (list): Optional (defaults to None).
                A list of 3 numbers that correspond to end-effector torques in
                    3 axes

        Raises:
            ValueError if acc_duration > 0.5*run_duration, or if forces are
                too large
        '''
        if acc_duration > 0.5 * run_duration:
            raise ValueError(
                    'acc_duration must be smaller than half of run_duration!')

        forces = [0, 0, 0] if forces is None else np.array(forces).tolist()
        torques = [0, 0, 0] if torques is None else np.array(torques).tolist()

        if np.linalg.norm(forces) * run_duration > FC.MAX_LIN_MOMENTUM:
            raise ValueError('Linear momentum magnitude exceeds safety '
                    'threshold of {}'.format(FC.MAX_LIN_MOMENTUM))
        if np.linalg.norm(torques) * run_duration > FC.MAX_ANG_MOMENTUM:
            raise ValueError('Angular momentum magnitude exceeds safety '
                    'threshold of {}'.format(FC.MAX_ANG_MOMENTUM))

        skill = ForceTorqueSkill(skill_desc=skill_desc)
        skill.add_initial_sensor_values(FC.EMPTY_SENSOR_VALUES)
        skill.add_termination_params([0.1])

        skill.add_trajectory_params(
                [run_duration, acc_duration, max_translation, max_rotation]
                + forces + torques)
        goal = skill.create_goal()

        self._send_goal(goal,
                        cb=lambda x: skill.feedback_callback(x),
                        block=block,
                        ignore_errors=ignore_errors)

    def apply_effector_forces_along_axis(self,
                                         run_duration,
                                         acc_duration,
                                         max_translation,
                                         forces,
                                         block=True,
                                         ignore_errors=True,
                                         skill_desc=''):
        '''Applies the given end-effector forces and torques in N and Nm

        Args:
            run_duration (float): A float in the unit of seconds
            acc_duration (float): A float in the unit of seconds.
                How long to acc/de-acc to achieve desired force.
            max_translation (float): Max translation before the robot
                deaccelerates.
            forces (list): Optional (defaults to None).
                A list of 3 numbers that correspond to end-effector forces in
                    3 directions
        Raises:
            ValueError if acc_duration > 0.5*run_duration, or if forces are
                too large
        '''
        if acc_duration > 0.5 * run_duration:
            raise ValueError(
                    'acc_duration must be smaller than half of run_duration!')
        if np.linalg.norm(forces) * run_duration > FC.MAX_LIN_MOMENTUM_CONSTRAINED:
            raise ValueError('Linear momentum magnitude exceeds safety ' \
                    'threshold of {}'.format(FC.MAX_LIN_MOMENTUM_CONSTRAINED))

        forces = np.array(forces)
        force_axis = forces / np.linalg.norm(forces)

        skill = ForceAlongAxisSkill(skill_desc=skill_desc)
        skill.add_initial_sensor_values(FC.EMPTY_SENSOR_VALUES)
        skill.add_termination_params([0.1])
        skill.add_feedback_controller_params(
                FC.DEFAULT_FORCE_AXIS_CONTROLLER_PARAMS + force_axis.tolist())

        init_params = [run_duration, acc_duration, max_translation, 0]
        skill.add_trajectory_params(init_params + forces.tolist() + [0, 0, 0])
        goal = skill.create_goal()

        self._send_goal(goal,
                        cb=lambda x: skill.feedback_callback(x),
                        block=block,
                        ignore_errors=ignore_errors)

<<<<<<< HEAD
    def goto_gripper(self, width, grasp=False, speed=0.04, force=0.0, ignore_errors=True):
=======
    def goto_gripper(self, width, speed=0.04, force=None, block=True, ignore_errors=True):
>>>>>>> 385202d5
        '''Commands gripper to goto a certain width, applying up to the given
            (default is max) force if needed

        Args:
            width (float): A float in the unit of meters
            grasp (boolean): Flag that signals whether to grasp
            speed (float): Gripper operation speed in meters per sec
            force (float): Max gripper force to apply in N. Default to None,
                which gives acceptable force
            ignore_errors (boolean) : Function ignores errors by default. 
                If False, errors and some exceptions can be thrown.
        Raises:
            ValueError: If width is less than 0 or greater than TODO(jacky)
                the maximum gripper opening
        '''
        skill = GripperSkill()
        skill.add_initial_sensor_values(FC.EMPTY_SENSOR_VALUES)

        skill.add_gripper_params(grasp, width, speed, force)

        goal = skill.create_goal()

        self._send_goal(goal,
                        cb=lambda x: skill.feedback_callback(x),
                        block=block,
                        ignore_errors=ignore_errors)
        # this is so the gripper state can be updated, which happens with a
        # small lag
        sleep(FC.GRIPPER_CMD_SLEEP_TIME)

    def stay_in_position(self, duration=3, translational_stiffness=600,
                         rotational_stiffness=50, k_gains=None, d_gains=None,
                         cartesian_impedances=None, joint_impedances=None, 
                         block=True, ignore_errors=True, skill_desc='', 
                         skill_type=SkillType.ImpedanceControlSkill,
                         feedback_controller_type=FeedbackControllerType.CartesianImpedanceFeedbackController):
        '''Commands the Arm to stay in its current position with provided
        translation and rotation stiffnesses

        Args:
            duration (float) : How much time the robot should stay in place in
                seconds.
            translational_stiffness (float): Translational stiffness factor used
                in the torque controller.
                Default is 600. A value of 0 will allow free translational
                movement.
            rotational_stiffness (float): Rotational stiffness factor used in
                the torque controller.
                Default is 50. A value of 0 will allow free rotational movement.
        '''
        skill = StayInInitialPoseSkill(skill_desc, skill_type, feedback_controller_type)

        skill.add_initial_sensor_values(FC.EMPTY_SENSOR_VALUES)

        if skill_type == SkillType.ImpedanceControlSkill:
            if feedback_controller_type == FeedbackControllerType.CartesianImpedanceFeedbackController:
                if cartesian_impedances is not None:
                    skill.add_cartesian_impedances(cartesian_impedances)
                else:
                    skill.add_feedback_controller_params([translational_stiffness] + [rotational_stiffness]) 
            elif feedback_controller_type == FeedbackControllerType.JointImpedanceFeedbackController:
                if k_gains is not None and d_gains is not None:
                    skill.add_joint_gains(k_gains, d_gains)
                else:
                    skill.add_feedback_controller_params([])
            else:
                skill.add_feedback_controller_params([translational_stiffness] + [rotational_stiffness])
        elif skill_type == SkillType.CartesianPoseSkill:
            if cartesian_impedances is not None:
                skill.add_cartesian_impedances(cartesian_impedances)
            else:
                skill.add_feedback_controller_params([])
        elif skill_type == SkillType.JointPositionSkill:
            if joint_impedances is not None:
                skill.add_joint_impedances(joint_impedances)
            else:
                skill.add_feedback_controller_params([])
        else:
            skill.add_feedback_controller_params([translational_stiffness] + [rotational_stiffness]) 
        
        skill.add_run_time(duration)
        goal = skill.create_goal()

        self._send_goal(goal,
                        cb=lambda x: skill.feedback_callback(x),
                        block=block,
                        ignore_errors=ignore_errors)

    def run_guide_mode_with_selective_joint_compliance(
            self,
            duration=3, joint_impedances=None, k_gains=FC.DEFAULT_K_GAINS,
            d_gains=FC.DEFAULT_D_GAINS, block=True,
            ignore_errors=True, skill_desc='', skill_type=SkillType.ImpedanceControlSkill):
        '''Run guide mode with selective joint compliance given k and d gains
            for each joint

        Args:
            duration (float) : How much time the robot should be in selective
                               joint guide mode in seconds.
            k_gains (list): list of 7 k gains, one for each joint
                            Default is 600., 600., 600., 600., 250., 150., 50..
            d_gains (list): list of 7 d gains, one for each joint
                            Default is 50.0, 50.0, 50.0, 50.0, 30.0, 25.0, 15.0.
        '''
        skill = StayInInitialPoseSkill(skill_desc, skill_type, FeedbackControllerType.JointImpedanceFeedbackController)

        skill.add_initial_sensor_values(FC.EMPTY_SENSOR_VALUES)

        if skill_type == SkillType.ImpedanceControlSkill:
            if k_gains is not None and d_gains is not None:
                skill.add_joint_gains(k_gains, d_gains)
        elif skill_type == SkillType.JointPositionSkill:
            if joint_impedances is not None:
                skill.add_joint_impedances(joint_impedances)
            else:
                skill.add_feedback_controller_params([])
        
        skill.add_run_time(duration)
        goal = skill.create_goal()

        self._send_goal(goal,
                        cb=lambda x: skill.feedback_callback(x),
                        block=block,
                        ignore_errors=ignore_errors)

    def run_guide_mode_with_selective_pose_compliance(
            self, duration=3,
            translational_stiffnesses=FC.DEFAULT_TRANSLATIONAL_STIFFNESSES,
            rotational_stiffnesses=FC.DEFAULT_ROTATIONAL_STIFFNESSES,
            cartesian_impedances=None, block=True,
            ignore_errors=True, skill_desc='', skill_type=SkillType.ImpedanceControlSkill):
        '''Run guide mode with selective pose compliance given translational
        and rotational stiffnesses

        Args:
            duration (float) : How much time the robot should be in selective
                pose guide mode in seconds.
            translational_stiffnesses (list): list of 3 translational stiffnesses,
                one for each axis (x,y,z) Default is 600.0, 600.0, 600.0
            rotational_stiffnesses (list): list of 3 rotational stiffnesses,
                one for axis (roll, pitch, yaw) Default is 50.0, 50.0, 50.0
        '''
        skill = StayInInitialPoseSkill(skill_desc, skill_type, FeedbackControllerType.CartesianImpedanceFeedbackController)

        skill.add_initial_sensor_values(FC.EMPTY_SENSOR_VALUES)

        if skill_type == SkillType.ImpedanceControlSkill:
            if cartesian_impedances is not None:
                skill.add_cartesian_impedances(cartesian_impedances)
            else:
                skill.add_feedback_controller_params([translational_stiffnesses] + [rotational_stiffnesses]) 
        elif skill_type == SkillType.CartesianPoseSkill:
            if cartesian_impedances is not None:
                skill.add_cartesian_impedances(cartesian_impedances)
            else:
                skill.add_feedback_controller_params([])

        skill.add_feedback_controller_params(
                translational_stiffnesses + rotational_stiffnesses)

        skill.add_run_time(duration)
        goal = skill.create_goal()

        self._send_goal(
                goal,
                cb=lambda x: skill.feedback_callback(x),
                block=block,
                ignore_errors=ignore_errors)

    def run_dynamic_joint_position_interpolation(self,
         joints,
         duration=5,
         stop_on_contact_forces=None,
         joint_impedances=None,
         k_gains=None,
         d_gains=None,
         buffer_time=FC.DEFAULT_TERM_BUFFER_TIME,
         ignore_errors=True,
         skill_desc='',
         skill_type=SkillType.ImpedanceControlSkill):
        '''Commands Arm to the given joint configuration

        Args:
            joints (list): A list of 7 numbers that correspond to joint angles
                           in radians
            duration (float): How much time this robot motion should take
            joint_impedances (list): A list of 7 numbers that represent the desired
                                     joint impedances for the internal robot joint
                                     controller

        Raises:
            ValueError: If is_joints_reachable(joints) returns False
        '''
        if isinstance(joints, np.ndarray):
            joints = joints.tolist()

        if not self.is_joints_reachable(joints):
            raise ValueError('Joints not reachable!')

        skill = GoToJointsDynamicsInterpolationSkill(skill_desc, skill_type)

        skill.add_initial_sensor_values(FC.EMPTY_SENSOR_VALUES)

        if joint_impedances is not None:
            skill.add_joint_impedances(joint_impedances)
        elif k_gains is not None and d_gains is not None:
            skill.add_joint_gains(k_gains, d_gains)
        else:
            if skill_type == SkillType.ImpedanceControlSkill:
                skill.add_joint_gains(FC.DEFAULT_K_GAINS, FC.DEFAULT_D_GAINS)
            else:
                skill.add_feedback_controller_params([])

        if stop_on_contact_forces is not None:
            skill.add_contact_termination_params(buffer_time,
                                                 stop_on_contact_forces,
                                                 stop_on_contact_forces)
        else:
            skill.add_termination_params([buffer_time])

        skill.add_goal_joints(duration, joints)
        goal = skill.create_goal()

        self._send_goal(goal,
                        cb=lambda x: skill.feedback_callback(x),
                        block=False,
                        ignore_errors=ignore_errors)

    def run_dynamic_pose_interpolation(self,
                   tool_pose,
                   duration=3,
                   stop_on_contact_forces=None,
                   cartesian_impedances=None,
                   buffer_time=FC.DEFAULT_TERM_BUFFER_TIME,
                   ignore_errors=True,
                   ignore_virtual_walls=False,
                   skill_desc='',
                   skill_type=None):
        '''Commands Arm to the given pose via linear interpolation

        Args:
            tool_pose (RigidTransform) : End-effector pose in tool frame
            duration (float) : How much time this robot motion should take
            stop_on_contact_forces (list): List of 6 floats corresponding to
                force limits on translation (xyz) and rotation about (xyz) axes.
                Default is None. If None then will not stop on contact.
        '''
        if tool_pose.from_frame != 'franka_tool' or tool_pose.to_frame != 'world':
            raise ValueError('pose has invalid frame names! Make sure pose has \
                              from_frame=franka_tool and to_frame=world')

        tool_base_pose = tool_pose * self._tool_delta_pose.inverse()

        if not ignore_virtual_walls and np.any([
            tool_base_pose.translation <= FC.WORKSPACE_WALLS[:, :3].min(axis=0),
            tool_base_pose.translation >= FC.WORKSPACE_WALLS[:, :3].max(axis=0)]):
            raise ValueError('Target pose is outside of workspace virtual walls!')

        skill = GoToPoseDynamicsInterpolationSkill(skill_desc, skill_type)

        skill.add_initial_sensor_values(FC.EMPTY_SENSOR_VALUES)

        if cartesian_impedances is not None:
            skill.add_cartesian_impedances(cartesian_impedances)
        else:
            skill.add_feedback_controller_params(FC.DEFAULT_TORQUE_CONTROLLER_PARAMS)

        if stop_on_contact_forces is not None:
            skill.add_contact_termination_params(buffer_time,
                                                 stop_on_contact_forces,
                                                 stop_on_contact_forces)
        else:
            skill.add_termination_params([buffer_time])

        skill.add_goal_pose_with_matrix(duration,
                                        tool_base_pose.matrix.T.flatten().tolist())
        goal = skill.create_goal()

        self._send_goal(goal,
                        cb=lambda x: skill.feedback_callback(x),
                        block=False,
                        ignore_errors=ignore_errors)


    def open_gripper(self, block=True):
        '''Opens gripper to maximum width
        '''
        self.goto_gripper(FC.GRIPPER_WIDTH_MAX, block=block)

    def close_gripper(self, grasp=True, block=True):
        '''Closes the gripper as much as possible
        '''
<<<<<<< HEAD
        self.goto_gripper(FC.GRIPPER_WIDTH_MIN, grasp=grasp,
                          force=FC.GRIPPER_MAX_FORCE if grasp else None)
=======
        self.goto_gripper(FC.GRIPPER_WIDTH_MIN,
                          force=FC.GRIPPER_MAX_FORCE if grasp else None,
                          block=block)
>>>>>>> 385202d5

    def run_guide_mode(self, duration=10, block=True):
        self.apply_effector_forces_torques(duration, 0, 0, 0, block=block)

    '''
    Reads
    '''

    def get_robot_state(self):
        '''
        Returns:
            dict of full robot state data
        '''
        return self._state_client.get_data()

    def get_pose(self):
        '''
        Returns:
            pose (RigidTransform) of the current end-effector
        '''
        tool_base_pose = self._state_client.get_pose()

        tool_pose = tool_base_pose * self._tool_delta_pose

        return tool_pose

    def get_joints(self):
        '''
        Returns:
            ndarray of shape (7,) of joint angles in radians
        '''
        return self._state_client.get_joints()

    def get_joint_torques(self):
        '''
        Returns:
            ndarray of shape (7,) of joint torques in Nm
        '''
        return self._state_client.get_joint_torques()

    def get_joint_velocities(self):
        '''
        Returns:
            ndarray of shape (7,) of joint velocities in rads/s
        '''
        return self._state_client.get_joint_velocities()

    def get_gripper_width(self):
        '''
        Returns:
            float of gripper width in meters
        '''
        return self._state_client.get_gripper_width()

    def get_gripper_is_grasped(self):
        '''
        Returns:
            True if gripper is grasping something. False otherwise
        '''
        return self._state_client.get_gripper_is_grasped()

    def get_speed(self, speed):
        '''
        Returns:
            float of current target speed parameter
        '''
        pass

    def get_tool_base_pose(self):
        '''
        Returns:
            RigidTransform of current tool base pose
        '''
        return self._tool_delta_pose.copy()

    '''
    Sets
    '''

    def set_tool_delta_pose(self, tool_delta_pose):
        '''Sets the tool pose relative to the end-effector pose

        Args:
            tool_delta_pose (RigidTransform)
        '''
        if tool_delta_pose.from_frame != 'franka_tool' \
                or tool_delta_pose.to_frame != 'franka_tool_base':
            raise ValueError('tool_delta_pose has invalid frame names! ' \
                             'Make sure it has from_frame=franka_tool, and ' \
                             'to_frame=franka_tool_base')

        self._tool_delta_pose = tool_delta_pose.copy()

    def set_speed(self, speed):
        '''Sets current target speed parameter

        Args:
            speed (float)
        '''
        pass


    '''
    Forward Kinematics, Jacobian, other offline methods
    '''

    _dh_alpha_rot = np.array([
                        [1, 0, 0, 0],
                        [0, -1, -1, 0],
                        [0, -1, -1, 0],
                        [0, 0, 0, 1]
                        ], dtype=np.float32)
    _dh_a_trans = np.array([
                        [1, 0, 0, -1],
                        [0, 1, 0, 0],
                        [0, 0, 1, 0],
                        [0, 0, 0, 1]
                        ], dtype=np.float32)
    _dh_d_trans = np.array([
                        [1, 0, 0, 0],
                        [0, 1, 0, 0],
                        [0, 0, 1, -1],
                        [0, 0, 0, 1]
                        ], dtype=np.float32)
    _dh_theta_rot = np.array([
                        [-1, -1, 0, 0],
                        [-1, -1, 0, 0],
                        [0, 0, 1, 0],
                        [0, 0, 0, 1]
                        ], dtype=np.float32)

    def get_links_transforms(self, joints, use_rigid_transforms=False):
        ''' Computes the forward kinematics of all links and the end-effector

        Args:
            joints (list): A list of 7 numbers that correspond to to the joint angles in radians
            use_rigid_transforms (bool): Optional: Defaults to False.
                                        If True, converts result to RigidTransform objects. This is slower.

        Returns:
            transforms (list): A list of 9 RigidTransforms or ndarrays in panda_link0 to panda_link7, 
                                the franka_tool_base, and franka_tool frames.
            
        '''
        transforms_matrices = np.repeat(np.expand_dims(np.eye(4), 0), len(FC.DH_PARAMS) + 3, axis=0)
        prev_transform = np.eye(4)

        for i in range(len(FC.DH_PARAMS)):
            a, d, alpha, theta = FC.DH_PARAMS[i]

            if i < FC.N_REV_JOINTS:
                theta = theta + joints[i]

            ca, sa = np.cos(alpha), np.sin(alpha)
            ct, st = np.cos(theta), np.sin(theta)
            self._dh_alpha_rot[1, 1] = ca
            self._dh_alpha_rot[1, 2] = -sa
            self._dh_alpha_rot[2, 1] = sa
            self._dh_alpha_rot[2, 2] = ca

            self._dh_a_trans[0, 3] = a
            self._dh_d_trans[2, 3] = d

            self._dh_theta_rot[0, 0] = ct
            self._dh_theta_rot[0, 1] = -st
            self._dh_theta_rot[1, 0] = st
            self._dh_theta_rot[1, 1] = ct

            delta_transform_matrix = self._dh_alpha_rot @ self._dh_a_trans @ self._dh_d_trans @ self._dh_theta_rot

            transforms_matrices[i + 1] = prev_transform @ delta_transform_matrix
            prev_transform = transforms_matrices[i + 1]

        transforms_matrices[10] = transforms_matrices[9]
        transforms_matrices[11] = transforms_matrices[10] @ self._tool_delta_pose.matrix

        rigid_transforms = []
        if use_rigid_transforms:
            for i in range(8):
                rigid_transforms.append(
                    RigidTransform(rotation=transforms_matrices[i, :3, :3], translation=transforms_matrices[i, :3, 3],
                        from_frame='panda_link{}'.format(i + 1), to_frame='world'
                    ))

            rigid_transforms.append(
                RigidTransform(rotation=transforms_matrices[8, :3, :3], translation=transforms_matrices[8, :3, 3],
                    from_frame='panda_hand', to_frame='world'
                ))

            transform_tool_base = rigid_transforms[-1].as_frames(from_frame='franka_tool_base')
            transform_tool = transform_tool_base * self._tool_delta_pose

            rigid_transforms.append(transform_tool_base)
            rigid_transforms.append(transform_tool)

            return rigid_transforms
        else:
            return transforms_matrices

    def get_jacobian(self, joints):
        ''' Computes the analytical jacobian
        
        Args:
            joints (list): A list of 7 numbers that correspond to to the joint angles in radians

        Returns:
            jacobian (ndarray): a 6 by 7 jacobian matrix
        '''
        transforms = self.get_links_transforms(joints, use_rigid_transforms=False)

        joints_pos = transforms[1:FC.N_REV_JOINTS + 1, :3, 3]
        ee_pos = transforms[-1, :3, 3]
        axes = transforms[1:FC.N_REV_JOINTS + 1, :3, 2]

        J = np.r_[np.cross(axes, ee_pos - joints_pos).T, axes.T]

        return J

    def get_collision_boxes_poses(self, joints=None, use_rigid_transforms=False):
        ''' Computes the transforms of all collision boxes in world frame.

        Args:
            joints (list): Optional: Defaults to None
                            A list of 7 numbers that correspond to to the joint angles in radians
                            If None, will use current real robot joints.
            use_rigid_transforms (bool): Optional: Defaults to False.
                                        If True, converts result to RigidTransform objects. This is slower.

        Returns:
            transforms (list): A list of RigidTransforms or ndarrays for all collision boxes in world frame.
            
        '''
        if joints is None:
            joints = self.get_joints()

        fk = self.get_links_transforms(joints, use_rigid_transforms=False)

        box_poses = []
        for box_n, link in enumerate(FC.COLLISION_BOX_LINKS):
            link_transform = fk[link]
            box_pose_world = link_transform @ FC.COLLISION_BOX_POSES[box_n]
            box_poses.append(box_pose_world)

        if use_rigid_transforms:
            box_transforms = [RigidTransform(
                        rotation=box_pose[:3, :3],
                        translation=box_pose[:3, 3], 
                        from_frame='box{}'.format(box_n), to_frame='world'
                    ) for box_n, box_pose in enumerate(box_poses)]
            return box_transforms
        else:
            return box_poses

    def publish_joints(self, joints=None):
        ''' Publish the Franka joints to ROS

        Args:
            joints (list): Optional: Defaults to None
                            A list of 7 numbers that correspond to to the joint angles in radians
                            If None, will use current real robot joints.
        '''
        if joints is None:
            joints = self.get_joints()
                        
        joint_state = JointState()
        joint_state.name = FC.JOINT_NAMES
        joint_state.header.stamp = rospy.Time.now()

        if len(joints) == 7:
            joints = np.concatenate([joints, [0, 0]])
        joint_state.position = joints

        self._joint_state_pub.publish(joint_state)

    def publish_collision_boxes(self, joints=None):
        ''' Publish the Franka collsion boxes to ROS

        Args:
            joints (list): Optional: Defaults to None
                            A list of 7 numbers that correspond to to the joint angles in radians
                            If None, will use current real robot joints.
        '''
        if joints is None:
            joints = self.get_joints()

        box_poses_world = self.get_collision_boxes_poses(joints)

        for i, pose in enumerate(box_poses_world):
            self._collision_boxes_data[i, :3] = pose[:3, 3]
            q = quaternion.from_rotation_matrix(pose[:3, :3])

            for j, k in enumerate('wxyz'):
                self._collision_boxes_data[i, 3 + j] = getattr(q, k)

        self._collision_boxes_pub.publish_boxes(self._collision_boxes_data)

    def check_box_collision(self, box, joints=None):
        ''' Checks if the given joint configurations is in collision with a box

        Args:
            joints (list): Optional: Defaults to None
                            A list of 7 numbers that correspond to to the joint angles in radians
                            If None, will use current real robot joints.

            box (list): The position of the center of the box [x, y, z, r, p, y] and the length, width, and height [l, w, h]

        Returns:
            in_collision (bool)
        '''
        box_pos, box_rpy, box_hsizes = box[:3], box[3:6], box[6:]/2
        box_q = quaternion.from_euler_angles(box_rpy)
        box_axes = quaternion.as_rotation_matrix(box_q)

        self._box_vertices_offset[:,:] = self._vertex_offset_signs * box_hsizes
        box_vertices = (box_axes @ self._box_vertices_offset.T + np.expand_dims(box_pos, 1)).T

        box_hdiag = np.linalg.norm(box_hsizes)
        min_col_dists = box_hdiag + self._collision_box_hdiags

        franka_box_poses = self.get_collision_boxes_poses(joints)
        for i, franka_box_pose in enumerate(franka_box_poses):
            fbox_pos = franka_box_pose[:3, 3]
            fbox_axes = franka_box_pose[:3, :3]

            # coarse collision check
            if np.linalg.norm(fbox_pos - box_pos) > min_col_dists[i]:
                continue

            fbox_vertex_offsets = self._collision_box_vertices_offset[i]
            fbox_vertices = fbox_vertex_offsets @ fbox_axes.T + fbox_pos

            # construct axes
            cross_product_pairs = np.array(list(product(box_axes.T, fbox_axes.T)))
            cross_axes = np.cross(cross_product_pairs[:,0], cross_product_pairs[:,1]).T
            self._collision_proj_axes[:, :3] = box_axes
            self._collision_proj_axes[:, 3:6] = fbox_axes
            self._collision_proj_axes[:, 6:] = cross_axes

            # projection
            box_projs = box_vertices @ self._collision_proj_axes
            fbox_projs = fbox_vertices @ self._collision_proj_axes
            min_box_projs, max_box_projs = box_projs.min(axis=0), box_projs.max(axis=0)
            min_fbox_projs, max_fbox_projs = fbox_projs.min(axis=0), fbox_projs.max(axis=0)

            # check if no separating planes exist
            if np.all([min_box_projs <= max_fbox_projs, max_box_projs >= min_fbox_projs]):
                return True
        
        return False

    def is_joints_in_collision_with_boxes(self, joints=None, boxes=None):
        if boxes is None:
            boxes = FC.WORKSPACE_WALLS

        for box in boxes:
            if self.check_box_collision(box, joints=joints):
                return True

        return False

    '''
    Misc
    '''
    def reset_joints(self, duration=5, skill_desc='', block=True, ignore_errors=True):
        '''Commands Arm to goto hardcoded home joint configuration
        '''
        self.goto_joints(FC.HOME_JOINTS, duration=duration, skill_desc=skill_desc, block=block, ignore_errors=ignore_errors)

    def reset_pose(self, duration=5, skill_desc='', block=True, ignore_errors=True):
        '''Commands Arm to goto hardcoded home pose
        '''
        self.goto_pose(FC.HOME_POSE, duration=duration, skill_desc=skill_desc, block=block, ignore_errors=ignore_errors)

    def is_joints_reachable(self, joints):
        '''
        Returns:
            True if all joints within joint limits
        '''
        for i, val in enumerate(joints):
            if val <= FC.JOINT_LIMITS_MIN[i] or val >= FC.JOINT_LIMITS_MAX[i]:
                return False

        return True<|MERGE_RESOLUTION|>--- conflicted
+++ resolved
@@ -183,6 +183,7 @@
                   stop_on_contact_torques=None,
                   cartesian_impedances=None,
                   joint_impedances=None,
+                  block=True,
                   ignore_errors=True,
                   ignore_virtual_walls=False):
         '''Commands Arm to the given pose via min jerk interpolation
@@ -213,30 +214,6 @@
                 which may be dangerous.
 
         '''
-<<<<<<< HEAD
-=======
-        return self._goto_pose(tool_pose,
-                               duration=duration,
-                               stop_on_contact_forces=stop_on_contact_forces,
-                               cartesian_impedances=cartesian_impedances,
-                               ignore_errors=ignore_errors,
-                               ignore_virtual_walls=ignore_virtual_walls,
-                               skill_desc=skill_desc,
-                               skill_type=SkillType.ImpedanceControlSkill)
-
-    def _goto_pose(self,
-                   tool_pose,
-                   duration=3,
-                   stop_on_contact_forces=None,
-                   cartesian_impedances=None,
-                   block=True,
-                   ignore_errors=True,
-                   ignore_virtual_walls=False,
-                   skill_desc='',
-                   skill_type=None):
-        '''Commands Arm to the given pose via linear interpolation
->>>>>>> 385202d5
-
         if use_impedance:
             skill_type=SkillType.ImpedanceControlSkill
         else:
@@ -298,6 +275,7 @@
                         stop_on_contact_torques=None,
                         cartesian_impedances=None,
                         joint_impedances=None,
+                        block=True,
                         ignore_errors=True,
                         ignore_virtual_walls=False):
         '''Commands Arm to the given delta pose via min jerk interpolation
@@ -312,7 +290,6 @@
             stop_on_contact_forces (list): List of 6 floats corresponding to
                 force limits on translation (xyz) and rotation about (xyz) axes.
                 Default is None. If None then will not stop on contact.
-<<<<<<< HEAD
             stop_on_contact_torques (list): List of 7 floats corresponding to
                 torque limits on each joint. Default is None. If None then will
                 not stop on contact.
@@ -327,37 +304,6 @@
             ignore_virtual_walls (boolean): Function checks for collisions with 
                 virtual walls by default. If False, the robot no longer checks,
                 which may be dangerous.
-=======
-            cartesian_impedance (list): List of 6 floats. Used to set the cartesian
-                impedance of Franka's internal cartesian controller. 
-                List of (x, y, z, roll, pitch, yaw)
-            ignore_errors : function ignores errors by default. If False, errors
-                and some exceptions can be thrown
-            skill_desc (string) : Skill description to use for logging on
-                control-pc.
-        '''
-        return self._goto_pose_delta(
-                delta_tool_pose,
-                duration=duration,
-                stop_on_contact_forces=stop_on_contact_forces,
-                cartesian_impedances=cartesian_impedances,
-                ignore_errors=ignore_errors,
-                ignore_virtual_walls=ignore_virtual_walls,
-                skill_desc=skill_desc,
-                skill_type=SkillType.CartesianPoseSkill)
-
-    def _goto_pose_delta(self,
-                        delta_tool_pose,
-                        duration=3,
-                        stop_on_contact_forces=None,
-                        cartesian_impedances=None,
-                        block=True,
-                        ignore_errors=True,
-                        ignore_virtual_walls=False,
-                        skill_desc='',
-                        skill_type=SkillType.ImpedanceControlSkill):
-        '''Commands Arm to the given delta pose via linear interpolation
->>>>>>> 385202d5
 
         '''
         
@@ -427,86 +373,7 @@
                     d_gains=None,
                     block=True,
                     ignore_errors=True,
-<<<<<<< HEAD
                     ignore_virtual_walls=False):
-=======
-                    ignore_virtual_walls=False,
-                    skill_desc='',
-                    skill_type=SkillType.JointPositionSkill):
-        '''Commands Arm to the given joint configuration
-
-        Args:
-            joints (list): A list of 7 numbers that correspond to joint angles
-                           in radians
-            duration (float): How much time this robot motion should take
-            joint_impedances (list): A list of 7 numbers that represent the desired
-                                     joint impedances for the internal robot joint
-                                     controller
-
-        Raises:
-            ValueError: If is_joints_reachable(joints) returns False
-        '''
-
-        return self._goto_joints(
-                joints,
-                duration=duration,
-                stop_on_contact_forces=stop_on_contact_forces,
-                joint_impedances=joint_impedances,
-                k_gains=k_gains,
-                d_gains=d_gains,
-                block=block,
-                ignore_errors=ignore_errors,
-                ignore_virtual_walls=ignore_virtual_walls,
-                skill_desc=skill_desc,
-                skill_type=skill_type)
-
-    def goto_joints_with_joint_control(self,
-                                       joints,
-                                       duration=5,
-                                       stop_on_contact_forces=None,
-                                       joint_impedances=None,
-                                       block=True,
-                                       ignore_errors=True,
-                                       ignore_virtual_walls=False,
-                                       skill_desc=''):
-        '''Commands Arm to the given joint configuration
-
-        Args:
-            joints (list): A list of 7 numbers that correspond to joint angles
-                           in radians
-            duration (float): How much time this robot motion should take
-            joint_impedances (list): A list of 7 numbers that represent the desired
-                                     joint impedances for the internal robot joint
-                                     controller
-
-        Raises:
-            ValueError: If is_joints_reachable(joints) returns False
-        '''
-
-        return self._goto_joints(
-                joints,
-                duration=duration,
-                stop_on_contact_forces=stop_on_contact_forces,
-                joint_impedances=joint_impedances,
-                k_gains=None,
-                d_gains=None,
-                block=block,
-                ignore_errors=ignore_errors,
-                ignore_virtual_walls=ignore_virtual_walls,
-                skill_desc=skill_desc,
-                skill_type=SkillType.JointPositionSkill)
-
-    def goto_joints_with_impedance_control(self,
-                                           joints,
-                                           duration=5,
-                                           stop_on_contact_forces=None,
-                                           k_gains=None,
-                                           d_gains=None,
-                                           block=True,
-                                           ignore_errors=True,
-                                           ignore_virtual_walls=False,
-                                           skill_desc=''):
->>>>>>> 385202d5
         '''Commands Arm to the given joint configuration
 
         Args:
@@ -544,48 +411,10 @@
         Raises:
             ValueError: If is_joints_reachable(joints) returns False
         '''
-
-<<<<<<< HEAD
         if use_impedance:
             skill_type=SkillType.ImpedanceControlSkill
         else:
             skill_type=SkillType.JointPositionSkill
-=======
-        return self._goto_joints(
-                joints,
-                duration=duration,
-                stop_on_contact_forces=stop_on_contact_forces,
-                joint_impedances=None,
-                k_gains=k_gains,
-                d_gains=d_gains,
-                block=block,
-                ignore_errors=ignore_errors,
-                ignore_virtual_walls=ignore_virtual_walls,
-                skill_desc=skill_desc,
-                skill_type=SkillType.ImpedanceControlSkill)
-
-    def _goto_joints(self,
-                     joints,
-                     duration=5,
-                     stop_on_contact_forces=None,
-                     joint_impedances=None,
-                     k_gains=None,
-                     d_gains=None,
-                     block=True,
-                     ignore_errors=True,
-                     ignore_virtual_walls=False,
-                     skill_desc='',
-                     skill_type=SkillType.JointPositionSkill):
-        '''Commands Arm to the given joint configuration
-
-        Args:
-            joints (list): A list of 7 numbers that correspond to joint angles
-                           in radians
-            duration (float): How much time this robot motion should take
-            joint_impedances (list): A list of 7 numbers that represent the desired
-                                     joint impedances for the internal robot joint
-                                     controller
->>>>>>> 385202d5
 
         if not self.is_joints_reachable(joints):
             raise ValueError('Joints not reachable!')
@@ -845,11 +674,7 @@
                         block=block,
                         ignore_errors=ignore_errors)
 
-<<<<<<< HEAD
-    def goto_gripper(self, width, grasp=False, speed=0.04, force=0.0, ignore_errors=True):
-=======
-    def goto_gripper(self, width, speed=0.04, force=None, block=True, ignore_errors=True):
->>>>>>> 385202d5
+    def goto_gripper(self, width, grasp=False, speed=0.04, force=0.0, block=True, ignore_errors=True):
         '''Commands gripper to goto a certain width, applying up to the given
             (default is max) force if needed
 
@@ -1142,14 +967,9 @@
     def close_gripper(self, grasp=True, block=True):
         '''Closes the gripper as much as possible
         '''
-<<<<<<< HEAD
         self.goto_gripper(FC.GRIPPER_WIDTH_MIN, grasp=grasp,
-                          force=FC.GRIPPER_MAX_FORCE if grasp else None)
-=======
-        self.goto_gripper(FC.GRIPPER_WIDTH_MIN,
                           force=FC.GRIPPER_MAX_FORCE if grasp else None,
                           block=block)
->>>>>>> 385202d5
 
     def run_guide_mode(self, duration=10, block=True):
         self.apply_effector_forces_torques(duration, 0, 0, 0, block=block)
