--- conflicted
+++ resolved
@@ -16,13 +16,9 @@
     -r Robot number (default 1)
     -s Start franka-interface on control PC (0 / 1 (default))
     -g Robot has gripper (0 / 1 (default))
-<<<<<<< HEAD
-
-=======
     -l Log at 1kHz on franka interface (0 (default) / 1)
     -e Stop franka interface when an error has occurred (0 (default) / 1)
     
->>>>>>> e864b831
     ./start_control_pc.sh -i iam-space
     ./start_control_pc.sh -i iam-space -u iam-lab -p 12345678 -d ~/Documents/franka-interface -r 1 -s 0
     "
@@ -33,13 +29,9 @@
 control_pc_franka_interface_path="~/Documents/franka-interface"
 start_franka_interface=1
 robot_number=1
-<<<<<<< HEAD
-with_gripper=0 
-=======
 with_gripper=1
 log_on_franka_interface=0
 stop_on_error=0
->>>>>>> e864b831
 
 while getopts ':h:i:u:p:d:r:s:g:l:e' option; do
   case "${option}" in
@@ -61,13 +53,10 @@
        ;;
     g) with_gripper=$OPTARG
        ;;
-<<<<<<< HEAD
-=======
     l) log_on_franka_interface=$OPTARG
        ;;
     e) stop_on_error=$OPTARG
        ;;
->>>>>>> e864b831
     :) printf "missing argument for -%s\n" "$OPTARG" >&2
        echo "$usage" >&2
        exit 1
@@ -109,12 +98,7 @@
 # ssh to the control pc and start franka_interface in a new gnome-terminal
 start_franka_interface_on_control_pc_path="$DIR/start_franka_interface_on_control_pc.sh"
 echo "Will ssh to control PC and start iam_roblib."
-<<<<<<< HEAD
-#gnome-terminal -e "bash $start_franka_interface_on_control_pc_path $control_pc_uname $control_pc_ip_address $control_pc_franka_interface_path $control_pc_use_password $control_pc_password "
-gnome-terminal -e "bash $start_franka_interface_on_control_pc_path $with_gripper $control_pc_uname $control_pc_ip_address $control_pc_franka_interface_path $control_pc_use_password $control_pc_password "
-=======
 gnome-terminal -e "bash $start_franka_interface_on_control_pc_path $with_gripper $log_on_franka_interface $stop_on_error $control_pc_uname $control_pc_ip_address $control_pc_franka_interface_path $control_pc_use_password $control_pc_password "
->>>>>>> e864b831
 echo "Done"
 sleep 3
 else
