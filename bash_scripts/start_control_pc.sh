#!/bin/bash

die () {
    echo >&2 "$@"
    exit 1
}

usage="$(basename "$0") [-h] [-i xxx.xxx.xxx.xxx] -- Start control PC from workstation

where:
    -h show this help text
    -i IP address for the Control PC. If you use localhost, it will treat the current PC as the Control PC.
    -u Username on control PC. (default iam-lab)
    -p Control PC password
    -d Path to franka_interface on Control PC (default Documents/franka-interface)
    -r Robot number (default 1)
    -s Start franka-interface on Control PC (0 / 1 (default))
    -g Robot has gripper (0 / 1 (default))
<<<<<<< HEAD
    -l Log at 1kHz on franka-interface (0 (default) / 1)
    -e Stop franka-interface when an error has occurred (0 (default) / 1)
=======
    -o Using old gripper commands (0 (default) / 1)
    -l Log at 1kHz on franka interface (0 (default) / 1)
    -e Stop franka interface when an error has occurred (0 (default) / 1)
>>>>>>> 288fafa3
    
    ./start_control_pc.sh -i iam-space
    ./start_control_pc.sh -i iam-space -u iam-lab -p 12345678 -d ~/Documents/franka-interface -r 1 -s 0
    "

control_pc_uname="iam-lab"
control_pc_use_password=0
control_pc_password=""
control_pc_franka_interface_path="Documents/franka-interface"
start_franka_interface=1
robot_number=1
with_gripper=1
old_gripper=0
log_on_franka_interface=0
stop_on_error=0

while getopts ':h:i:u:p:d:r:s:g:o:l:e' option; do
  case "${option}" in
    h) echo "$usage"
       exit
       ;;
    i) control_pc_ip_address=$OPTARG
       ;;
    u) control_pc_uname=$OPTARG
       ;;
    p) control_pc_password=$OPTARG
       control_pc_use_password=1
       ;;
    d) control_pc_franka_interface_path=$OPTARG
       ;;
    r) robot_number=$OPTARG
       ;;
    s) start_franka_interface=$OPTARG
       ;;
    g) with_gripper=$OPTARG
       ;;
    o) old_gripper=$OPTARG
       ;;
    l) log_on_franka_interface=$OPTARG
       ;;
    e) stop_on_error=$OPTARG
       ;;
    :) printf "missing argument for -%s\n" "$OPTARG" >&2
       echo "$usage" >&2
       exit 1
       ;;
   \?) printf "illegal option: -%s\n" "$OPTARG" >&2
       echo "$usage" >&2
       exit 1
       ;;
  esac
done
shift $((OPTIND - 1))

workstation_ip_address="`hostname`"

# Notify the IP addresses being used.
echo "Control PC IP uname/address: "$control_pc_uname"@"$control_pc_ip_address
echo "Workstation IP address: "$workstation_ip_address
if [ "$control_pc_use_password" -eq 0 ]; then
  echo "Will not use password to ssh into control pc."
else
  echo "Will use input password to ssh into control pc."
fi

DIR="$( cd "$( dirname "${BASH_SOURCE[0]}" )" && pwd )"

# Start rosmaster in a new gnome-terminal if not already running
if ! pgrep -x "roscore" > /dev/null
then
    start_rosmaster_path="$DIR/start_rosmaster.sh"
    echo "Will start ROS master in new terminal."$start_rosmaster_path
    gnome-terminal --working-directory="$DIR" -- bash $start_rosmaster_path
    sleep 3
    echo "Did start ROS master in new terminal."
else
    echo "Roscore is already running"
fi

if [ "$with_gripper" -eq 0 ]; then
let old_gripper=0
fi

if [ "$start_franka_interface" -eq 1 ]; then
# ssh to the control pc and start franka_interface in a new gnome-terminal
start_franka_interface_on_control_pc_path="$DIR/start_franka_interface_on_control_pc.sh"
echo "Will ssh to control PC and start franka-interface."
gnome-terminal --working-directory="$DIR" -- bash $start_franka_interface_on_control_pc_path $old_gripper $log_on_franka_interface $stop_on_error $control_pc_uname $control_pc_ip_address $control_pc_franka_interface_path $control_pc_use_password $control_pc_password
echo "Done"
sleep 3
else
echo "Will not start franka-interface on the control pc."
fi

# ssh to the control pc and start ROS action server in a new gnome-terminal
start_franka_ros_interface_on_control_pc_path="$DIR/start_franka_ros_interface_on_control_pc.sh"
echo "Will ssh to control PC and start ROS action server."
gnome-terminal --working-directory="$DIR" -- bash $start_franka_ros_interface_on_control_pc_path $control_pc_uname $control_pc_ip_address $workstation_ip_address $control_pc_franka_interface_path $robot_number $control_pc_use_password $control_pc_password
sleep 3

if [ "$with_gripper" -eq 1 ] && [ "$old_gripper" -eq 0 ]; then
start_franka_gripper_on_control_pc_path="$DIR/start_franka_gripper_on_control_pc.sh"
echo "Will ssh to control PC and start ROS action server."
gnome-terminal --working-directory="$DIR" -- bash $start_franka_gripper_on_control_pc_path $control_pc_uname $control_pc_ip_address $workstation_ip_address $control_pc_franka_interface_path $robot_number $control_pc_use_password $control_pc_password
sleep 3
else
    echo "Will not start franka gripper on the control pc."
fi

echo "Done"<|MERGE_RESOLUTION|>--- conflicted
+++ resolved
@@ -16,14 +16,9 @@
     -r Robot number (default 1)
     -s Start franka-interface on Control PC (0 / 1 (default))
     -g Robot has gripper (0 / 1 (default))
-<<<<<<< HEAD
+    -o Using old gripper commands (0 (default) / 1)
     -l Log at 1kHz on franka-interface (0 (default) / 1)
     -e Stop franka-interface when an error has occurred (0 (default) / 1)
-=======
-    -o Using old gripper commands (0 (default) / 1)
-    -l Log at 1kHz on franka interface (0 (default) / 1)
-    -e Stop franka interface when an error has occurred (0 (default) / 1)
->>>>>>> 288fafa3
     
     ./start_control_pc.sh -i iam-space
     ./start_control_pc.sh -i iam-space -u iam-lab -p 12345678 -d ~/Documents/franka-interface -r 1 -s 0
